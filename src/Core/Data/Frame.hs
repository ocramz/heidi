--- conflicted
+++ resolved
@@ -78,16 +78,7 @@
 -- import qualified Data.Map as M
 -- import qualified Data.HashMap.Strict as HM
 import qualified Data.List.NonEmpty as NE
-<<<<<<< HEAD
-import Data.Hashable (Hashable(..))
-import qualified Data.Map as M (Map, fromList, insert)
-import qualified Data.Set as S (Set)
-import Control.Monad.Primitive (PrimMonad(..), PrimState(..))
-=======
--- import Data.Hashable (Hashable(..))
--- import qualified Data.Set as S (Set, fromList)
--- import Control.Monad.Primitive (PrimMonad(..), PrimState(..))
->>>>>>> a9307efc
+
 -- import Control.Monad.Catch(Exception(..), MonadThrow(..))
 -- import Data.Scientific (Scientific, toRealFloat)
 -- import Data.Typeable (Typeable)
@@ -231,147 +222,6 @@
 
 
 
-<<<<<<< HEAD
--- sortBy t = do
---   vm <- V.thaw v
---   V.sortBy f' vm
---   V.freeze vm
---   where
---     v = toVector t
---     f' = 
-
-
-
-
--- * Data tidying
-
--- | 'gather' moves column names into a "key" column, gathering the column values into a single "value" column
-gather :: (Foldable t, Ord k, Hashable k) =>
-          (k -> v)
-       -> S.Set k     -- ^ set of keys to gather
-       -> k           -- ^ "key" key           
-       -> k           -- ^ "value" key
-       -> t (HMR.Row k v) -- ^ starting frame
-       -> Frame (HMR.Row k v)
-gather fk ks kKey kValue = fromList . F.foldMap f where
-  f row = gather1 fk ks row kKey kValue
-
--- | gather one row into a list of rows
-gather1 :: (Ord k, Hashable k) =>
-           (k -> v)
-        -> S.Set k     
-        -> HMR.Row k v -- ^ row to look into
-        -> k           -- ^ "key" key
-        -> k           -- ^ "value" key
-        -> [HMR.Row k v]
-gather1 fk ks row kKey kValue = fromMaybe [] $ F.foldlM insf [] ks where
-  rowBase = HMR.removeKnownKeys ks row
-  lookupInsert k = do
-    x <- HMR.lookup k row
-    let 
-      r'  = HMR.insert kKey   (fk k) rowBase
-      r'' = HMR.insert kValue x r'
-    pure r''
-  insf acc k = do
-    r' <- lookupInsert k
-    pure $ r' : acc
-
-  
-
--- | spread1 creates a single row from multiple ones that share a subset of key-value pairs. 
-spread1 ks row v = undefined where
-  rowBase = HMR.removeKnownKeys ks row
-
-
-
-
-
-
-
--- * Relational operations
-
--- | GROUP BY : given a key and a table that uses it, split the table in multiple tables, one per value taken by the key.
---
--- >>> numRows <$> (HM.lookup "129" $ groupBy "id.0" t0)
--- Just 2
-groupBy :: (Foldable t, Hashable k, Hashable v, Eq k, Eq v) =>
-           k  -- ^ Key to group by
-        -> t (HMR.Row k v) -- ^ A @Frame (Row k v)@ can be used here
-        -> HM.HashMap v (Frame (HMR.Row k v))
-groupBy k tbl = fromList <$> groupL k tbl
-
-groupL :: (Foldable t, Hashable k, Hashable v, Eq k, Eq v) =>
-          k -> t (HMR.Row k v) -> HM.HashMap v [HMR.Row k v]
-groupL k tbl = F.foldl insf HM.empty tbl where
-  insf acc row = maybe acc (\v -> HM.insertWith (++) v [row] acc) (HMR.lookup k row)
-
-
-
-
-
-joinWith :: (Foldable t, Hashable v, Hashable k, Eq v, Eq k) =>
-            (HMR.Row k v -> [HMR.Row k v] -> [HMR.Row k v])
-         -> k
-         -> k
-         -> t (HMR.Row k v)
-         -> t (HMR.Row k v)
-         -> Frame (HMR.Row k v)
-joinWith f k1 k2 table1 table2 = fromList $ F.foldl insf [] table1 where
-  insf acc row1 = maybe (f row1 acc) appendMatchRows (HMR.lookup k1 row1) where
-    appendMatchRows v = map (HMR.union row1) mr2 ++ acc where
-      mr2 = matchingRows k2 v table2   
-
--- | LEFT (OUTER) JOIN : given two dataframes and one key from each, compute the left outer join using the keys as relations.
-leftOuterJoin :: (Foldable t, Hashable v, Hashable k, Eq v, Eq k) =>
-                 k
-              -> k
-              -> t (HMR.Row k v)
-              -> t (HMR.Row k v)
-              -> Frame (HMR.Row k v)
-leftOuterJoin = joinWith (:)
-
-
--- | INNER JOIN : given two dataframes and one key from each, compute the inner join using the keys as relations.
---
--- >>> head t0
--- [("id.0","129"),("qty","1"),("item","book")]
---
--- >>> head t1
--- [("id.1","129"),("price","100")]
--- 
--- >>> head $ innerJoin "id.0" "id.1" t0 t1
--- [("id.1","129"),("id.0","129"),("qty","5"),("item","book"),("price","100")]
-innerJoin :: (Foldable t, Hashable v, Hashable k, Eq v, Eq k) =>
-             k  -- ^ Key into the first table
-          -> k  -- ^ Key into the second table
-          -> t (HMR.Row k v)  -- ^ First dataframe
-          -> t (HMR.Row k v)  -- ^ Second dataframe
-          -> Frame (HMR.Row k v)
-innerJoin = joinWith seq
-
-
-   
-matchingRows :: (Foldable t, Hashable v, Hashable k, Eq v, Eq k) =>
-                k
-             -> v
-             -> t (HMR.Row k v)
-             -> [HMR.Row k v]
-matchingRows k v rows = fromMaybe [] (HM.lookup v rowMap) where
-  rowMap = hjBuild k rows
-{-# INLINE matchingRows #-}
-    
--- | "build" phase of the hash-join algorithm
---
--- For a given key 'k' and a set of frame rows, populates a hashmap from the _values_ corresponding to 'k' to the corresponding rows.
-hjBuild :: (Foldable t, Eq v, Eq k, Hashable v, Hashable k) =>
-           k -> t (HMR.Row k v) -> HM.HashMap v [HMR.Row k v]
-hjBuild k = F.foldl insf HM.empty where
-  insf hmAcc row = maybe hmAcc (\v -> HM.insertWith (++) v [row] hmAcc) $ HMR.lookup k row
-{-# INLINE hjBuild #-}
-=======
->>>>>>> a9307efc
-
-
 -- | Produce a 'Vector' of rows
 toVector :: Frame row -> V.Vector row
 toVector = V.fromList . NE.toList . tableRows
